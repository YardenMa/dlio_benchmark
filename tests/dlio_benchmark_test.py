--- conflicted
+++ resolved
@@ -109,16 +109,12 @@
 @pytest.mark.timeout(60, method="thread")
 def test_subset() -> None:
     clean()
-<<<<<<< HEAD
-    with initialize(version_base=None, config_path="../configs"):
-=======
     if comm.rank == 0:
         logging.info("")
         logging.info("=" * 80)
         logging.info(f" DLIO training test for subset")
         logging.info("=" * 80)
     with initialize_config_dir(version_base=None, config_dir=config_dir):
->>>>>>> 81b33efb
         cfg = compose(config_name='config', overrides=['++workload.workflow.train=False', \
                     '++workload.workflow.generate_data=True'])
         benchmark=run_benchmark(cfg, verify=False)
