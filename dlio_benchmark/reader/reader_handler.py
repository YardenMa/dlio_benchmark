--- conflicted
+++ resolved
@@ -108,11 +108,7 @@
         filename, sample_index = self._args.global_index_map[global_sample_idx]
         logging.debug(f"{utcnow()} read_index {filename}, {sample_index}")
         FormatReader.read_images += 1
-<<<<<<< HEAD
-        if self._args.read_type is ReadType.ON_DEMAND or filename not in self.open_file_map or self.open_file_map[filename]==None:
-=======
         if self._args.read_type is ReadType.ON_DEMAND or filename not in self.open_file_map or self.open_file_map[filename] is None:
->>>>>>> d06e63fd
             self.open_file_map[filename] = self.open(filename)
         self.get_sample(filename, sample_index)
         self.preprocess()
