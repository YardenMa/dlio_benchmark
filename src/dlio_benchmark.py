"""
   Copyright 2021 UChicago Argonne, LLC

   Licensed under the Apache License, Version 2.0 (the "License");
   you may not use this file except in compliance with the License.
   You may obtain a copy of the License at

       http://www.apache.org/licenses/LICENSE-2.0

   Unless required by applicable law or agreed to in writing, software
   distributed under the License is distributed on an "AS IS" BASIS,
   WITHOUT WARRANTIES OR CONDITIONS OF ANY KIND, either express or implied.
   See the License for the specific language governing permissions and
   limitations under the License.
"""
<<<<<<< HEAD
from time import time
=======
from time import sleep, time
>>>>>>> 6eea8751

from src.common.enumerations import Profiler
from src.data_generator.generator_factory import GeneratorFactory
from src.framework.framework_factory import FrameworkFactory
from src.profiler.profiler_factory import ProfilerFactory
from src.utils.argument_parser import ArgumentParser
<<<<<<< HEAD
from src.utils.utility import utcnow

=======
import tensorflow as tf

tf.compat.v1.logging.set_verbosity(tf.compat.v1.logging.ERROR)
import horovod.tensorflow as hvd
>>>>>>> 6eea8751
import math
import shutil
<<<<<<< HEAD
import os
import logging
=======

hvd.init()


def barrier():
    """
    Barrier implementation using horovod's all-reduce
    """
    const = tf.constant(1)
    reduced = hvd.allreduce(const)


def model(epoch, step, time):
    sleep(time)
>>>>>>> 6eea8751

# Remove (some) TF and CUDA logging
os.environ['TF_CPP_MIN_LOG_LEVEL'] = '3'
os.environ['AUTOGRAPH_VERBOSITY'] = '0'
import tensorflow as tf
tf.compat.v1.logging.set_verbosity(tf.compat.v1.logging.ERROR)

class DLIOBenchmark(object):
    """
    The Benchmark represents the I/O behavior of deep learning applications.
    """

    def __init__(self):
        """
        This initializes the DLIO benchmark. Intialization includes:
        - argument parser
        - profiler instances
        - internal components
        - local variables
        """
        self.arg_parser = ArgumentParser.get_instance()
        self.output_folder = self.arg_parser.args.output_folder

        log_level = logging.DEBUG if self.arg_parser.args.debug else logging.INFO

        logging.basicConfig(
            level=log_level,
            handlers=[
                logging.FileHandler(os.path.join(self.output_folder, self.arg_parser.args.log_file), mode = "a", encoding='utf-8'),
                logging.StreamHandler()
            ],
            format='%(message)s [%(pathname)s:%(lineno)d]'  # logging's max timestamp resolution is msecs, we will pass in usecs in the message
        )

        self.framework = FrameworkFactory().get_framework(self.arg_parser.args.framework,
                                                          self.arg_parser.args.profiling)
        self.my_rank = self.arg_parser.args.my_rank = self.framework.rank()
        self.comm_size = self.arg_parser.args.comm_size = self.framework.size()
        self.framework.init_reader(self.arg_parser.args.format)
        self.darshan = None
        self.data_generator = None
        self.num_files_train = self.arg_parser.args.num_files_train
        self.num_samples = self.arg_parser.args.num_samples
        self.batch_size = self.arg_parser.args.batch_size
        self.computation_time = self.arg_parser.args.computation_time

        if self.arg_parser.args.profiling:
            self.darshan = ProfilerFactory().get_profiler(Profiler.DARSHAN)
        if self.arg_parser.args.generate_data:
            self.data_generator = GeneratorFactory.get_generator(self.arg_parser.args.format)
        # Evaluation support
        self.do_eval = self.arg_parser.args.do_eval
        self.num_files_eval = self.arg_parser.args.num_files_eval
        self.batch_size_eval = self.arg_parser.args.batch_size_eval
        self.eval_time = self.arg_parser.args.eval_time
        self.eval_after_epoch = self.arg_parser.args.eval_after_epoch
        self.eval_every_epoch = self.arg_parser.args.eval_every_epoch
        

    def initialize(self):
        """
        Initializes the benchmark runtime.
        - It generates the required data
        - Start profiling session for Darshan and Tensorboard.
        """
        if self.arg_parser.args.debug and self.arg_parser.args.my_rank == 0:
            input("Press enter to start\n")
        self.framework.barrier()
        if self.arg_parser.args.generate_data:
            logging.info(f"{utcnow()} Starting data generation")
            self.data_generator.generate()
            logging.info(f"{utcnow()} Generation done")
        if self.arg_parser.args.profiling:
            self.darshan.start()
            self.framework.start_framework_profiler()
            self.framework.barrier()
            if self.arg_parser.args.my_rank == 0:
                logging.info(f"{utcnow()} Profiling Started")
        self.framework.barrier()

    def _eval(self, epoch_number):
        """
        Evaluation loop with a different sleep time than training.
        E.g. I believe in imseg, eval happens on CPU and time is pretty stable across runs
        """
<<<<<<< HEAD
        step = 1
        total = math.ceil(self.num_samples * self.num_files_eval / self.batch_size_eval / self.comm_size)
        for batch in self.framework.get_reader().next():
            if self.eval_time > 0:
                self.framework.compute(epoch_number, step, self.eval_time)
            step += 1
            if step > total:
                return step - 1
        return step - 1
=======
        if not os.path.exists(self.arg_parser.args.output_folder):
            os.makedirs(self.arg_parser.args.output_folder)
        model_file = os.path.join(self.arg_parser.args.output_folder,
                                  "model_{}_{}.bin".format(step_number, self.arg_parser.args.my_rank))
        bak_file1 = os.path.join(self.arg_parser.args.output_folder,
                                 "file1_{}_{}.bin".format(step_number, self.arg_parser.args.my_rank))
        bak_file2 = os.path.join(self.arg_parser.args.output_folder,
                                 "file2_{}_{}.bin".format(step_number, self.arg_parser.args.my_rank))
        meta_file = os.path.join(self.arg_parser.args.output_folder,
                                 "meta_{}_{}.bin".format(step_number, self.arg_parser.args.my_rank))
        f = open(model_file, "w")
        string_val = "x" * (1024 * 1024 * 4)
        f.write(string_val)
        f.close()
        f = open(bak_file1, "w")
        string_val = "x" * (1024 * 64)
        f.write(string_val)
        f.close()
        f = open(bak_file2, "w")
        string_val = "x" * (1024 * 4)
        f.write(string_val)
        f.close()
        f = open(meta_file, "w")
        string_val = "x" * (1024)
        f.write(string_val)
        f.close()
        pass
>>>>>>> 6eea8751

    def _train(self, epoch_number):
        """
        Training loop for reading the dataset and performing training computations.
        :return: returns total steps.
        """
        step = 1
        total = math.ceil(self.num_samples * self.num_files_train / self.batch_size / self.comm_size)
        for batch in self.framework.get_reader().next():
            if self.computation_time > 0:
                self.framework.compute(epoch_number, step, self.computation_time)
            if self.arg_parser.args.checkpoint and step % self.arg_parser.args.steps_checkpoint == 0:
                self.framework.checkpoint(step)
            step += 1
            if step > total:
                return step - 1
            barrier()
        return step - 1

    def run(self):
        """
        Run the total epochs for training. 
        On each epoch, it prepares dataset for reading, it trains, and finalizes the dataset.
        If evaluation is enabled, it reads the eval dataset, performs evaluation and finalizes.
        """
        if not self.arg_parser.args.generate_only:
            # Print out the expected number of steps for each epoch and evaluation
            if self.my_rank == 0:
                total = math.ceil(self.num_samples * self.num_files_train / self.batch_size / self.comm_size)
                logging.info(f"{utcnow()} Steps per epoch: {total} = {self.num_samples} * {self.num_files_train} / {self.batch_size} / {self.comm_size} (samples per file * num files / batch size / comm size)")
                if self.do_eval:
                    total = math.ceil(self.num_samples * self.num_files_eval / self.batch_size_eval / self.comm_size)
                    logging.info(f"{utcnow()} Steps per eval: {total} = {self.num_samples} * {self.num_files_eval} / {self.batch_size_eval} / {self.comm_size} (samples per file * num files / batch size eval / comm size)")
            
            # Keep track of the next epoch at which we will evaluate
            next_eval_at = self.eval_after_epoch
            for epoch_number in range(1, self.arg_parser.args.epochs + 1):
                
                if self.my_rank == 0:
                    logging.info(f"{utcnow()} Starting epoch {epoch_number}")

                start_time = time()
<<<<<<< HEAD
                # Initialize the dataset
                self.framework.get_reader().read(epoch_number, do_eval=False)
                self.framework.barrier()

                if self.my_rank == 0:
                    logging.info(f"{utcnow()} Training dataset loaded for all ranks in {time() - start_time} seconds")
                
                start_time = time()
                steps = self._train(epoch_number)
                self.framework.barrier()

                if self.my_rank == 0:
                    logging.info(f"{utcnow()} Ending epoch {epoch_number} - {steps} steps completed in {time() - start_time} seconds")

                self.framework.get_reader().finalize()

                # Perform evaluation if enabled
                if self.do_eval and epoch_number == next_eval_at:
                    next_eval_at += self.eval_every_epoch
                
                    if self.my_rank == 0:
                        logging.info(f"{utcnow()} Starting eval")

                    start_time = time()
                    # Initialize the eval dataset
                    self.framework.get_reader().read(epoch_number, do_eval=True)
                    self.framework.barrier()

                    if self.my_rank == 0:
                        logging.info(f"{utcnow()} Eval dataset loaded for all ranks in {time() - start_time} seconds")
                    
                    start_time = time()
                    steps = self._eval(epoch_number)
                    self.framework.barrier()

                    if self.my_rank == 0:
                        logging.info(f"{utcnow()} Ending eval - {steps} steps completed in {time() - start_time} seconds")

                    self.framework.get_reader().finalize()
=======
                self.reader_handler.read(epoch_number)
                barrier()
                if self.arg_parser.args.my_rank == 0:
                    print("Datasets loaded in {} epochs for rank {} in {} seconds".format(epoch_number + 1,
                                                                                          self.arg_parser.args.my_rank,
                                                                                          (time() - start_time)))
                start_time = time()
                steps = self._train(epoch_number)
                barrier()
                if self.arg_parser.args.my_rank == 0:
                    print("Finished {} steps in {} epochs for rank {}  in {} seconds".format(steps, epoch_number + 1,
                                                                                             self.arg_parser.args.my_rank,
                                                                                             (time() - start_time)))
                self.reader_handler.finalize()
>>>>>>> 6eea8751

    def finalize(self):
        """
        It finalizes the dataset once training is completed.
        """
        self.framework.barrier()
        if not self.arg_parser.args.generate_only:
            if self.arg_parser.args.profiling:
                self.darshan.stop()
                self.framework.stop_framework_profiler.stop()
                self.framework.barrier()
                if self.my_rank == 0:
                    logging.info(f"{utcnow()} profiling stopped")
            if not self.arg_parser.args.keep_files:
                logging.info(f"{utcnow()} Keep files set to False. Deleting dataset")
                self.framework.barrier()
                if self.my_rank == 0:
                    if os.path.exists(self.arg_parser.args.data_folder):
                        shutil.rmtree(self.arg_parser.args.data_folder)
                        logging.info(f"{utcnow()} Deleted data files")
        self.framework.barrier()
        if self.my_rank == 0:
            logging.info(f"{utcnow()} Finalized for all ranks")


def main():
    """
        The main method to start the benchmark runtime.
        """
    os.environ["DARSHAN_DISABLE"] = "1"
    benchmark = DLIOBenchmark()
    benchmark.initialize()
    benchmark.run()
    benchmark.finalize()
<<<<<<< HEAD
=======
    barrier()


if __name__ == '__main__':
    main()
>>>>>>> 6eea8751
    exit(0)<|MERGE_RESOLUTION|>--- conflicted
+++ resolved
@@ -13,47 +13,19 @@
    See the License for the specific language governing permissions and
    limitations under the License.
 """
-<<<<<<< HEAD
 from time import time
-=======
-from time import sleep, time
->>>>>>> 6eea8751
 
 from src.common.enumerations import Profiler
 from src.data_generator.generator_factory import GeneratorFactory
 from src.framework.framework_factory import FrameworkFactory
 from src.profiler.profiler_factory import ProfilerFactory
 from src.utils.argument_parser import ArgumentParser
-<<<<<<< HEAD
 from src.utils.utility import utcnow
 
-=======
-import tensorflow as tf
-
-tf.compat.v1.logging.set_verbosity(tf.compat.v1.logging.ERROR)
-import horovod.tensorflow as hvd
->>>>>>> 6eea8751
 import math
 import shutil
-<<<<<<< HEAD
 import os
 import logging
-=======
-
-hvd.init()
-
-
-def barrier():
-    """
-    Barrier implementation using horovod's all-reduce
-    """
-    const = tf.constant(1)
-    reduced = hvd.allreduce(const)
-
-
-def model(epoch, step, time):
-    sleep(time)
->>>>>>> 6eea8751
 
 # Remove (some) TF and CUDA logging
 os.environ['TF_CPP_MIN_LOG_LEVEL'] = '3'
@@ -139,7 +111,6 @@
         Evaluation loop with a different sleep time than training.
         E.g. I believe in imseg, eval happens on CPU and time is pretty stable across runs
         """
-<<<<<<< HEAD
         step = 1
         total = math.ceil(self.num_samples * self.num_files_eval / self.batch_size_eval / self.comm_size)
         for batch in self.framework.get_reader().next():
@@ -149,35 +120,6 @@
             if step > total:
                 return step - 1
         return step - 1
-=======
-        if not os.path.exists(self.arg_parser.args.output_folder):
-            os.makedirs(self.arg_parser.args.output_folder)
-        model_file = os.path.join(self.arg_parser.args.output_folder,
-                                  "model_{}_{}.bin".format(step_number, self.arg_parser.args.my_rank))
-        bak_file1 = os.path.join(self.arg_parser.args.output_folder,
-                                 "file1_{}_{}.bin".format(step_number, self.arg_parser.args.my_rank))
-        bak_file2 = os.path.join(self.arg_parser.args.output_folder,
-                                 "file2_{}_{}.bin".format(step_number, self.arg_parser.args.my_rank))
-        meta_file = os.path.join(self.arg_parser.args.output_folder,
-                                 "meta_{}_{}.bin".format(step_number, self.arg_parser.args.my_rank))
-        f = open(model_file, "w")
-        string_val = "x" * (1024 * 1024 * 4)
-        f.write(string_val)
-        f.close()
-        f = open(bak_file1, "w")
-        string_val = "x" * (1024 * 64)
-        f.write(string_val)
-        f.close()
-        f = open(bak_file2, "w")
-        string_val = "x" * (1024 * 4)
-        f.write(string_val)
-        f.close()
-        f = open(meta_file, "w")
-        string_val = "x" * (1024)
-        f.write(string_val)
-        f.close()
-        pass
->>>>>>> 6eea8751
 
     def _train(self, epoch_number):
         """
@@ -220,7 +162,6 @@
                     logging.info(f"{utcnow()} Starting epoch {epoch_number}")
 
                 start_time = time()
-<<<<<<< HEAD
                 # Initialize the dataset
                 self.framework.get_reader().read(epoch_number, do_eval=False)
                 self.framework.barrier()
@@ -260,22 +201,6 @@
                         logging.info(f"{utcnow()} Ending eval - {steps} steps completed in {time() - start_time} seconds")
 
                     self.framework.get_reader().finalize()
-=======
-                self.reader_handler.read(epoch_number)
-                barrier()
-                if self.arg_parser.args.my_rank == 0:
-                    print("Datasets loaded in {} epochs for rank {} in {} seconds".format(epoch_number + 1,
-                                                                                          self.arg_parser.args.my_rank,
-                                                                                          (time() - start_time)))
-                start_time = time()
-                steps = self._train(epoch_number)
-                barrier()
-                if self.arg_parser.args.my_rank == 0:
-                    print("Finished {} steps in {} epochs for rank {}  in {} seconds".format(steps, epoch_number + 1,
-                                                                                             self.arg_parser.args.my_rank,
-                                                                                             (time() - start_time)))
-                self.reader_handler.finalize()
->>>>>>> 6eea8751
 
     def finalize(self):
         """
@@ -310,12 +235,4 @@
     benchmark.initialize()
     benchmark.run()
     benchmark.finalize()
-<<<<<<< HEAD
-=======
-    barrier()
-
-
-if __name__ == '__main__':
-    main()
->>>>>>> 6eea8751
     exit(0)